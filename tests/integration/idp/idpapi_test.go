/*
 * Copyright (c) 2025, WSO2 LLC. (https://www.wso2.com).
 *
 * WSO2 LLC. licenses this file to you under the Apache License,
 * Version 2.0 (the "License"); you may not use this file except
 * in compliance with the License.
 * You may obtain a copy of the License at
 *
 * http://www.apache.org/licenses/LICENSE-2.0
 *
 * Unless required by applicable law or agreed to in writing,
 * software distributed under the License is distributed on an
 * "AS IS" BASIS, WITHOUT WARRANTIES OR CONDITIONS OF ANY
 * KIND, either express or implied.  See the License for the
 * specific language governing permissions and limitations
 * under the License.
 */

package idp

import (
	"bytes"
	"crypto/tls"
	"encoding/json"
	"io"
	"net/http"
	"testing"

	"github.com/asgardeo/thunder/tests/integration/testutils"
	"github.com/stretchr/testify/suite"
)

const (
	testServerURL = testutils.TestServerURL
)

var (
<<<<<<< HEAD
	testLocalIdp = testutils.IDP{
		Name:        "Test Local IDP",
		Description: "Local Identity Provider for testing",
		Properties: []testutils.IDPProperty{
			{
				Name:     "type",
				Value:    "local",
				IsSecret: false,
			},
		},
	}

=======
>>>>>>> ba9118e8
	testGithubIdp = testutils.IDP{
		Name:        "Test Github IDP",
		Description: "Github Identity Provider for testing",
		Properties: []testutils.IDPProperty{
			{
				Name:     "client_id",
				Value:    "test_github_client",
				IsSecret: false,
			},
			{
				Name:     "client_secret",
				Value:    "test_github_secret",
				IsSecret: true,
			},
			{
				Name:     "redirect_uri",
				Value:    "https://localhost:3000/github/callback",
				IsSecret: false,
			},
			{
				Name:     "scopes",
				Value:    "user:email,read:user",
				IsSecret: false,
			},
		},
	}

	testGoogleIdp = testutils.IDP{
		Name:        "Test Google IDP",
		Description: "Google Identity Provider for testing",
		Properties: []testutils.IDPProperty{
			{
				Name:     "client_id",
				Value:    "test_google_client",
				IsSecret: false,
			},
			{
				Name:     "client_secret",
				Value:    "test_google_secret",
				IsSecret: true,
			},
			{
				Name:     "redirect_uri",
				Value:    "https://localhost:3000/google/callback",
				IsSecret: false,
			},
			{
				Name:     "scopes",
				Value:    "openid,email,profile",
				IsSecret: false,
			},
		},
	}

	idpToCreate = testutils.IDP{
		Name:        "Test OIDC IDP",
		Description: "OIDC test identity provider for CRUD operations",
		Properties: []testutils.IDPProperty{
			{
				Name:     "client_id",
				Value:    "test_oidc_client",
				IsSecret: false,
			},
			{
				Name:     "client_secret",
				Value:    "test_oidc_secret",
				IsSecret: true,
			},
			{
				Name:     "redirect_uri",
				Value:    "https://localhost:3000/oidc/callback",
				IsSecret: false,
			},
			{
				Name:     "scopes",
				Value:    "openid,email,profile",
				IsSecret: false,
			},
		},
	}

	idpToUpdate = testutils.IDP{
		Name:        "Test Updated IDP",
		Description: "Updated test identity provider",
		Properties: []testutils.IDPProperty{
			{
				Name:     "client_id",
				Value:    "test_updated_client",
				IsSecret: false,
			},
			{
				Name:     "client_secret",
				Value:    "test_updated_secret",
				IsSecret: true,
			},
			{
				Name:     "redirect_uri",
				Value:    "https://localhost:3000/updated/callback",
				IsSecret: false,
			},
			{
				Name:     "scopes",
				Value:    "user:email,read:user",
				IsSecret: false,
			},
		},
	}
)

var (
	testGithubIdpID string
	testGoogleIdpID string
	createdIdpID    string
	testIdps        []testutils.IDP // Track all created IDPs for validation
)

type IdpAPITestSuite struct {
	suite.Suite
}

func TestIdpAPITestSuite(t *testing.T) {

	suite.Run(t, new(IdpAPITestSuite))
}

// SetupSuite creates test IDPs via API
func (ts *IdpAPITestSuite) SetupSuite() {
	// Create all test IDPs

	githubId, err := testutils.CreateIDP(testGithubIdp)
	if err != nil {
		ts.T().Fatalf("Failed to create test Github IDP during setup: %v", err)
	}
	testGithubIdpID = githubId

	googleId, err := testutils.CreateIDP(testGoogleIdp)
	if err != nil {
		ts.T().Fatalf("Failed to create test Google IDP during setup: %v", err)
	}
	testGoogleIdpID = googleId

	createId, err := testutils.CreateIDP(idpToCreate)
	if err != nil {
		ts.T().Fatalf("Failed to create test OIDC IDP during setup: %v", err)
	}
	createdIdpID = createId

	// Build the list of created IDPs for test validations
	testIdps = []testutils.IDP{
		{ID: testGithubIdpID, Name: testGithubIdp.Name, Description: testGithubIdp.Description, Properties: testGithubIdp.Properties},
		{ID: testGoogleIdpID, Name: testGoogleIdp.Name, Description: testGoogleIdp.Description, Properties: testGoogleIdp.Properties},
		{ID: createdIdpID, Name: idpToCreate.Name, Description: idpToCreate.Description, Properties: idpToCreate.Properties},
	}
}

// TearDownSuite cleans up all test IDPs
func (ts *IdpAPITestSuite) TearDownSuite() {
	// Delete all test IDPs

	if testGithubIdpID != "" {
		err := testutils.DeleteIDP(testGithubIdpID)
		if err != nil {
			ts.T().Logf("Failed to delete test Github IDP during teardown: %v", err)
		}
	}

	if testGoogleIdpID != "" {
		err := testutils.DeleteIDP(testGoogleIdpID)
		if err != nil {
			ts.T().Logf("Failed to delete test Google IDP during teardown: %v", err)
		}
	}

	if createdIdpID != "" {
		err := testutils.DeleteIDP(createdIdpID)
		if err != nil {
			ts.T().Logf("Failed to delete test OIDC IDP during teardown: %v", err)
		}
	}
}

// Test IdP listing
func (ts *IdpAPITestSuite) TestIdpListing() {

	req, err := http.NewRequest("GET", testServerURL+"/identity-providers", nil)
	if err != nil {
		ts.T().Fatalf("Failed to create request: %v", err)
	}

	// Configure the HTTP client to skip TLS verification
	client := &http.Client{
		Transport: &http.Transport{
			TLSClientConfig: &tls.Config{InsecureSkipVerify: true}, // Skip certificate verification
		},
	}

	// Send the request
	resp, err := client.Do(req)
	if err != nil {
		ts.T().Fatalf("Failed to send request: %v", err)
	}
	defer resp.Body.Close()

	// Validate the response
	if resp.StatusCode != http.StatusOK {
		ts.T().Fatalf("Expected status 200, got %d", resp.StatusCode)
	}

	// Parse the response body - list endpoint returns BasicIdpResponse objects
	var basicIdps []struct {
		ID          string `json:"id"`
		Name        string `json:"name"`
		Description string `json:"description"`
	}
	err = json.NewDecoder(resp.Body).Decode(&basicIdps)
	if err != nil {
		ts.T().Fatalf("Failed to parse response body: %v", err)
	}

	idpListLength := len(basicIdps)
	if idpListLength == 0 {
		ts.T().Fatalf("Response does not contain any identity providers")
	}

	// Verify that all test IDPs we created are present in the list (basic info only)
	for _, expectedIdp := range testIdps {
		found := false
		for _, idp := range basicIdps {
			if idp.ID == expectedIdp.ID && idp.Name == expectedIdp.Name && idp.Description == expectedIdp.Description {
				found = true
				break
			}
		}
		if !found {
			ts.T().Fatalf("Test IDP not found in list: ID=%s, Name=%s", expectedIdp.ID, expectedIdp.Name)
		}
	}
}

// Test idP get by ID
func (ts *IdpAPITestSuite) TestIdpGetByID() {

	if createdIdpID == "" {
		ts.T().Fatal("IdP ID is not available for retrieval")
	}
	idp := testIdps[2]
	retrieveAndValidateIdpDetails(ts, idp)
}

// Test idP update
func (ts *IdpAPITestSuite) TestIdpUpdate() {

	if createdIdpID == "" {
		ts.T().Fatal("IdP ID is not available for update")
	}

	idpJSON, err := json.Marshal(idpToUpdate)
	if err != nil {
		ts.T().Fatalf("Failed to marshal idPToUpdate: %v", err)
	}

	reqBody := bytes.NewReader(idpJSON)
	req, err := http.NewRequest("PUT", testServerURL+"/identity-providers/"+createdIdpID, reqBody)
	if err != nil {
		ts.T().Fatalf("Failed to create update request: %v", err)
	}
	req.Header.Set("Content-Type", "application/json")

	client := &http.Client{
		Transport: &http.Transport{
			TLSClientConfig: &tls.Config{InsecureSkipVerify: true},
		},
	}

	resp, err := client.Do(req)
	if err != nil {
		ts.T().Fatalf("Failed to send update request: %v", err)
	}
	defer resp.Body.Close()

	if resp.StatusCode != http.StatusOK {
		ts.T().Fatalf("Expected status 200, got %d", resp.StatusCode)
	}

	// Validate the update by retrieving the idP
	retrieveAndValidateIdpDetails(ts, testutils.IDP{
		ID:          createdIdpID,
		Name:        idpToUpdate.Name,
		Description: idpToUpdate.Description,
		Properties:  idpToUpdate.Properties,
	})
}

func retrieveAndValidateIdpDetails(ts *IdpAPITestSuite, expectedIdp testutils.IDP) {

	req, err := http.NewRequest("GET", testServerURL+"/identity-providers/"+expectedIdp.ID, nil)
	if err != nil {
		ts.T().Fatalf("Failed to create get request: %v", err)
	}

	client := &http.Client{
		Transport: &http.Transport{
			TLSClientConfig: &tls.Config{InsecureSkipVerify: true},
		},
	}

	resp, err := client.Do(req)
	if err != nil {
		ts.T().Fatalf("Failed to send get request: %v", err)
	}
	defer resp.Body.Close()

	if resp.StatusCode != http.StatusOK {
		ts.T().Fatalf("Expected status 200, got %d", resp.StatusCode)
	}

	// Check if the response Content-Type is application/json
	contentType := resp.Header.Get("Content-Type")
	if contentType != "application/json" {
		rawBody, _ := io.ReadAll(resp.Body)
		ts.T().Fatalf("Unexpected Content-Type: %s. Raw body: %s", contentType, string(rawBody))
	}

	var idp testutils.IDP
	err = json.NewDecoder(resp.Body).Decode(&idp)
	if err != nil {
		ts.T().Fatalf("Failed to parse response body: %v", err)
	}

	if !compareIDPs(idp, expectedIdp) {
		ts.T().Fatalf("IdP mismatch, expected %+v, got %+v", expectedIdp, idp)
	}
}

// compareIDPs compares two IDP instances for equality, accounting for secret property masking
func compareIDPs(idp, expectedIdp testutils.IDP) bool {
	if idp.ID != expectedIdp.ID || idp.Name != expectedIdp.Name || idp.Description != expectedIdp.Description {
		return false
	}

	if len(idp.Properties) != len(expectedIdp.Properties) {
		return false
	}

	for _, expProp := range expectedIdp.Properties {
		propFound := false
		for _, p := range idp.Properties {
			if p.Name == expProp.Name {
				propFound = true
				// For secret properties, the API returns "******" so we don't compare values
				if !expProp.IsSecret && p.Value != expProp.Value {
					return false
				}
				// For secret properties, just check that it's masked
				if expProp.IsSecret && p.Value != "******" {
					return false
				}
				// Ensure IsSecret flag matches
				if p.IsSecret != expProp.IsSecret {
					return false
				}
				break
			}
		}
		if !propFound {
			return false
		}
	}

	return true
}<|MERGE_RESOLUTION|>--- conflicted
+++ resolved
@@ -35,21 +35,6 @@
 )
 
 var (
-<<<<<<< HEAD
-	testLocalIdp = testutils.IDP{
-		Name:        "Test Local IDP",
-		Description: "Local Identity Provider for testing",
-		Properties: []testutils.IDPProperty{
-			{
-				Name:     "type",
-				Value:    "local",
-				IsSecret: false,
-			},
-		},
-	}
-
-=======
->>>>>>> ba9118e8
 	testGithubIdp = testutils.IDP{
 		Name:        "Test Github IDP",
 		Description: "Github Identity Provider for testing",
