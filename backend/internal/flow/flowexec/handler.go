--- conflicted
+++ resolved
@@ -56,11 +56,8 @@
 	action := sysutils.SanitizeString(flowR.Action)
 	inputs := sysutils.SanitizeStringMap(flowR.Inputs)
 
-<<<<<<< HEAD
-	flowStep, flowErr := h.flowExecService.Execute(appID, flowID, flowTypeStr, verbose, action, inputs)
-=======
-	flowStep, flowErr := h.flowExecService.Execute(r.Context(), appID, flowID, actionID, flowTypeStr, inputs)
->>>>>>> c23b1f4b
+	flowStep, flowErr := h.flowExecService.Execute(
+		r.Context(), appID, flowID, flowTypeStr, verbose, action, inputs)
 
 	if flowErr != nil {
 		handleFlowError(w, flowErr)
